--- conflicted
+++ resolved
@@ -19,12 +19,8 @@
            "_clusterVelocity",
            "clusterAndLink",
            "analyzeClusters",
-<<<<<<< HEAD
            "runRangeAndShiftOnVisit",
            "runClusterAndLinkOnVisit"]
-=======
-           "runRangeAndShiftOnVisit"]
->>>>>>> 2a44ab9d
 
 def rangeAndShift(observations,
                   cell, 
@@ -758,10 +754,7 @@
                             cellArea=10, 
                             cellShape="square",
                             useAverageObject=True,
-<<<<<<< HEAD
                             saveFiles=None,
-=======
->>>>>>> 2a44ab9d
                             verbose=True,
                             columnMapping=Config.columnMapping):
     """
@@ -798,14 +791,11 @@
     verbose : bool, optional
         Print progress statements? 
         [Default = True]
-<<<<<<< HEAD
     saveFiles : {None, list}, optional
         List of paths to save DataFrames to ([[projected_obs, avg_object]) or None. 
         If useAverageObject is False, then the second path will not be used. If
         there is no averageObject, no files will be saved.
         [Default = None]
-=======
->>>>>>> 2a44ab9d
     columnMapping : dict, optional
         Column name mapping of observations to internally used column names. 
         [Default = `~thor.Config.columnMapping`]
@@ -815,13 +805,10 @@
     projected_obs : `~pandas.DataFrame`
         Observations dataframe (from cell.observations) with columns containing
         projected coordinates. 
-<<<<<<< HEAD
     avg_obj : {`~pandas.DataFrame`, int, None}
         If useAverageObject is True, will return a slice into the observations dataframe
         with the object's corresponding observation. If there are no real objects, will instead
         return -1. If useAverageObject is False, returns None. 
-=======
->>>>>>> 2a44ab9d
     """
     
     if verbose == True:
@@ -846,11 +833,7 @@
         if avg_obj == -1:
             print("Can't run RaSCaLS on this visit.")
             print("Provide an orbit to run.")
-<<<<<<< HEAD
             return projected_obs, avg_obj
-=======
-            return
->>>>>>> 2a44ab9d
 
         obj = small_cell.observations[small_cell.observations[columnMapping["name"]] == avg_obj]
         r = obj[columnMapping["r_au"]].values[0]
@@ -862,7 +845,6 @@
     cell = Cell(small_cell.center, small_cell.mjd, observations, area=cellArea, shape=cellShape)
     projected_obs = rangeAndShift(observations, cell, r, v)
     
-<<<<<<< HEAD
     if saveFiles is not None:
         if useAverageObject is True and avg_obj != -1:
             obj.to_csv(saveFiles[1], sep=" ", index=False)
@@ -1078,7 +1060,4 @@
 
     if saveDir is not None:
         fig.savefig(os.path.join(baseName, "found_orbits.png"))
-    return
-=======
-    return projected_obs
->>>>>>> 2a44ab9d
+    return