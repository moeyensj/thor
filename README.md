![banner](docs/banner.png)
# THOR
Tracklet-less Heliocentric Orbit Recovery  

[![Python 3.9+](https://img.shields.io/badge/Python-3.9%2B-blue)](https://img.shields.io/badge/Python-3.9%2B-blue)
[![License](https://img.shields.io/badge/License-BSD%203--Clause-blue.svg)](https://opensource.org/licenses/BSD-3-Clause)
[![DOI](https://zenodo.org/badge/116747066.svg)](https://zenodo.org/badge/latestdoi/116747066)  
[![docker - Build, Lint, and Test](https://github.com/moeyensj/thor/actions/workflows/docker-build-lint-test.yml/badge.svg)](https://github.com/moeyensj/thor/actions/workflows/docker-build-lint-test.yml)
[![conda - Build, Lint, and Test](https://github.com/moeyensj/thor/actions/workflows/conda-build-lint-test.yml/badge.svg)](https://github.com/moeyensj/thor/actions/workflows/conda-build-lint-test.yml)
[![pip - Build, Lint, Test, and Coverage](https://github.com/moeyensj/thor/actions/workflows/pip-build-lint-test-coverage.yml/badge.svg)](https://github.com/moeyensj/thor/actions/workflows/pip-build-lint-test-coverage.yml)  
[![pre-commit](https://img.shields.io/badge/pre--commit-enabled-brightgreen?logo=pre-commit)](https://github.com/pre-commit/pre-commit)
[![Coverage Status](https://coveralls.io/repos/github/moeyensj/thor/badge.svg?branch=main)](https://coveralls.io/github/moeyensj/thor?branch=main)
[![Docker Pulls](https://img.shields.io/docker/pulls/moeyensj/thor)](https://hub.docker.com/r/moeyensj/thor)  
[![Anaconda-Server Badge](https://anaconda.org/moeyensj/thor/badges/version.svg)](https://anaconda.org/moeyensj/thor)
[![Anaconda-Server Badge](https://anaconda.org/moeyensj/thor/badges/platforms.svg)](https://anaconda.org/moeyensj/thor)
[![Anaconda-Server Badge](https://anaconda.org/moeyensj/thor/badges/downloads.svg)](https://anaconda.org/moeyensj/thor)

<<<<<<< HEAD
=======

## Table of Contents

1. What THOR Does
2. Installation
    a. Anaconda
    b. Docker
    c. Source
3. Running the Project
4. Motivation Behind Technologies

## What THOR Does
THOR stands for Tracklet-less Heliocentric Orbit Recovery. Let's break it down.
 * Tracklet: A short track between frames of consecutive observations in time
 * Heliocentric: A model of the solar system having the sun as the center
 * Orbit: the curved trajectory of an object around a celestial object
 * Recovery: Regaining knowledge of information that was lost

Esentially, this project helps us to learn more about different objects orbiting in a sun-centered solar system, including but not limited to information regarding the object's time, velocity, range, and shifts in space. The project uses trained models and a wide range of datasets to accomplish this tracklet-less recovery, and with more test data to train the models, the better the program can predict the orbit data. 

## Installation
>>>>>>> f0a29006

**Warning: THOR is still in very active development.**

The latest "stable" version is [v1.2](https://github.com/moeyensj/thor/releases/tag/v1.2). The code on the main branch is currently being used to develop THOR v2.0 and is not guaranteed to be stable. We anticipate that v2.0 will be the one most useful to the community and we aim for it to be released by the end of 2023. THOR v2.0 is a complete re-write of the THOR code primarily designed to enable it for use as a service on the [Asteroid, Discovery, Analysis and Mapping (ADAM) platform](https://b612.ai/). The primary goal of v2.0 is to enable THOR to work at scale on many small cloud-hosted VMs. The secondary goal of v2.0 is to add changes that will work towards enabling the linking of NEOs (THOR is currently configured to work on the Main Belt and outwards).  


## Installation

The corresponding notebook repository can be found at: https://github.com/moeyensj/thor_notebooks

The following installation paths are available:  
[Anaconda](#Anaconda)  
[Docker](#Docker)  
[Source](#Source)  

### Anaconda
`thor` can be downloaded directly from anaconda:  
```conda install -c moeyensj thor```

Or, if preferred, installed into its own environment via:  
```conda create -n thor_py38 -c moeyensj thor python=3.8```

### Docker

A Docker container with the latest version of the code can be pulled using:  

```docker pull moeyensj/thor:latest```

To run the container:  

```docker run -it moeyensj/thor:latest```

The THOR code is installed the /projects directory, and is by default also installed in the container's Python installation.
To access the code in Python:
```
(base) root@202110177eee:/# python
Python 3.6.9 |Anaconda, Inc.| (default, Jul 30 2019, 19:07:31)
[GCC 7.3.0] on linux
Type "help", "copyright", "credits" or "license" for more information.
>>> import thor
>>>
```

### Source
Clone this repository using either `ssh` or `https`. Once cloned and downloaded, `cd` into the repository.

To install THOR in its own `conda` enviroment please do the following:  

```conda create -n thor_py38 -c defaults -c conda-forge -c astropy -c moeyensj --file requirements.txt python=3.8```  

Or, to install THOR in a pre-existing `conda` environment called `env`:  

```conda activate env```  
```conda install -c defaults -c conda-forge -c astropy -c moeyensj --file requirements.txt```  

Once pre-requisites have been installed using either one of the options above, then:  

```python setup.py install```

Or, if you are actively planning to develop or contribute to THOR, then:

```python setup.py develop --no-deps```

You should now be able to start Python and import THOR.
```
┌─(thor_py38)[moeyensj][±][main ✓][~/projects/thor]
└─▪ python
Python 3.8.8 (default, Apr 13 2021, 19:58:26)
[GCC 7.3.0] :: Anaconda, Inc. on linux
Type "help", "copyright", "credits" or "license" for more information.
>>> import thor
>>>
```

## Running the Project
To run the project, follow the installation steps above. Then, navigate to your favorite python IDE and run runTHOR.py with relevant arguments as listed in the runTHOR.py file. 

## Motivation Behind Technologies

* Python: Rapid application development, high-level data structures built in to the language, simple
* Anaconda: Helps to create environment for various versions of Python (makes sharing/distributing the code easier)
* Docker: Allows for fast and efficient project delivery and updates

**If you would like to run Jupyter Notebook or Juptyter Lab with THOR please see the installation instructions in the THOR notebooks repository.**<|MERGE_RESOLUTION|>--- conflicted
+++ resolved
@@ -15,8 +15,12 @@
 [![Anaconda-Server Badge](https://anaconda.org/moeyensj/thor/badges/platforms.svg)](https://anaconda.org/moeyensj/thor)
 [![Anaconda-Server Badge](https://anaconda.org/moeyensj/thor/badges/downloads.svg)](https://anaconda.org/moeyensj/thor)
 
-<<<<<<< HEAD
-=======
+
+**Warning: THOR is still in very active development.**
+
+The latest "stable" version is [v1.2](https://github.com/moeyensj/thor/releases/tag/v1.2). The code on the main branch is currently being used to develop THOR v2.0 and is not guaranteed to be stable. We anticipate that v2.0 will be the one most useful to the community and we aim for it to be released by the end of 2023. THOR v2.0 is a complete re-write of the THOR code primarily designed to enable it for use as a service on the [Asteroid, Discovery, Analysis and Mapping (ADAM) platform](https://b612.ai/). The primary goal of v2.0 is to enable THOR to work at scale on many small cloud-hosted VMs. The secondary goal of v2.0 is to add changes that will work towards enabling the linking of NEOs (THOR is currently configured to work on the Main Belt and outwards).  
+
+
 
 ## Table of Contents
 
@@ -36,14 +40,6 @@
  * Recovery: Regaining knowledge of information that was lost
 
 Esentially, this project helps us to learn more about different objects orbiting in a sun-centered solar system, including but not limited to information regarding the object's time, velocity, range, and shifts in space. The project uses trained models and a wide range of datasets to accomplish this tracklet-less recovery, and with more test data to train the models, the better the program can predict the orbit data. 
-
-## Installation
->>>>>>> f0a29006
-
-**Warning: THOR is still in very active development.**
-
-The latest "stable" version is [v1.2](https://github.com/moeyensj/thor/releases/tag/v1.2). The code on the main branch is currently being used to develop THOR v2.0 and is not guaranteed to be stable. We anticipate that v2.0 will be the one most useful to the community and we aim for it to be released by the end of 2023. THOR v2.0 is a complete re-write of the THOR code primarily designed to enable it for use as a service on the [Asteroid, Discovery, Analysis and Mapping (ADAM) platform](https://b612.ai/). The primary goal of v2.0 is to enable THOR to work at scale on many small cloud-hosted VMs. The secondary goal of v2.0 is to add changes that will work towards enabling the linking of NEOs (THOR is currently configured to work on the Main Belt and outwards).  
-
 
 ## Installation
 
